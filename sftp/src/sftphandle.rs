use crate::OpaqueFileHandle;
use crate::proto::{
    self, InitVersionLowest, ReqId, SFTP_MINIMUM_PACKET_LEN, SFTP_VERSION, SftpNum,
    SftpPacket, Status, StatusCode, Write,
};
use crate::sftpserver::SftpServer;
use crate::sftpsink::SftpSink;
use crate::sftpsource::SftpSource;

use sunset::sshwire::{WireError, WireResult};

use core::u32;
#[allow(unused_imports)]
use log::{debug, error, info, log, trace, warn};
use std::usize;

/// Used to keep record of a long SFTP Write request that does not fit in receiving buffer and requires processing in batches
#[derive(Debug)]
pub struct PartialWriteRequestTracker<T: OpaqueFileHandle> {
    req_id: ReqId,
    obscure_file_handle: T,
    remain_data_len: u32,
    remain_data_offset: u64,
}

impl<T: OpaqueFileHandle> PartialWriteRequestTracker<T> {
    pub fn new(
        req_id: ReqId,
        obscure_file_handle: T,
        remain_data_len: u32,
        remain_data_offset: u64,
    ) -> WireResult<Self> {
        Ok(PartialWriteRequestTracker {
            req_id,
            obscure_file_handle: obscure_file_handle,
            remain_data_len,
            remain_data_offset,
        })
    }

    pub fn get_opaque_file_handle(&self) -> T {
        self.obscure_file_handle.clone()
    }
}

//#[derive(Debug, Clone)]
pub struct SftpHandler<'a, T, S>
where
    T: OpaqueFileHandle,
    S: SftpServer<'a, T>,
{
    /// The local SFTP File server implementing the basic SFTP requests defined by `SftpServer`
    file_server: &'a mut S,

    /// Once the client and the server have verified the agreed SFTP version the session is initialized
    initialized: bool,

    /// Use to process SFTP Write packets that have been received partially and the remaining is expected in successive buffers  
    partial_write_request_tracker: Option<PartialWriteRequestTracker<T>>,
}

impl<'a, T, S> SftpHandler<'a, T, S>
where
    T: OpaqueFileHandle,
    S: SftpServer<'a, T>,
{
    pub fn new(file_server: &'a mut S) -> Self {
        SftpHandler {
            file_server,
            initialized: false,
            partial_write_request_tracker: None,
        }
    }

    /// Decodes the buffer_in request, process the request delegating operations to an Struct implementing SftpServer,
    /// serializes an answer in buffer_out and return the length used in buffer_out
    pub async fn process(
        &mut self,
        buffer_in: &[u8],
        buffer_out: &mut [u8],
    ) -> WireResult<usize> {
        let in_len = buffer_in.len();
        debug!("Received {:} bytes to process", in_len);
        if self.partial_write_request_tracker.is_none()
            & in_len.lt(&SFTP_MINIMUM_PACKET_LEN)
        {
            return Err(WireError::PacketWrong);
        }

        let mut source = SftpSource::new(buffer_in);
        trace!("Source content: {:?}", source);

        let mut sink = SftpSink::new(buffer_out);

        if let Some(mut write_tracker) = self.partial_write_request_tracker.take() {
            debug!(
                "Processing successive chunks of a long write packet. Stored data: {:?}",
                write_tracker
            );
            let opaque_handle = write_tracker.get_opaque_file_handle();

            let partial_write = {
                let usable_data = in_len.min(write_tracker.remain_data_len as usize);

                if in_len > write_tracker.remain_data_len as usize {
                    // This is because we are receiving one packet and the beginning of the next one
                    // let sftp_num = source.peak_packet_type_with_offset(
                    //     write_tracker.remain_data_len as usize,
                    // )?;
                    // error!(
                    //     "There is too much data in the buffer! {:?} > than expected {:?}. There is a trailing packet in buffer: {:?}",
                    //     in_len, write_tracker.remain_data_len, sftp_num
                    // );
                };

                let data_segment = source.dec_as_binstring(usable_data)?;

                // TODO: Do proper casting with checks u32::try_from(data_in_buffer.0.len())
                let data_segment_len = data_segment.0.len() as u32;

                let current_write_offset = write_tracker.remain_data_offset;
                write_tracker.remain_data_offset += data_segment_len as u64;
                write_tracker.remain_data_len -= data_segment_len;

                let obscure_file_handle = write_tracker.get_opaque_file_handle();
                debug!(
                    "Processing successive chunks of a long write packet. Writing : obscure_file_handle = {:?}, write_offset = {:?}, data_segment = {:?}, data remaining = {:?}",
                    obscure_file_handle,
                    current_write_offset,
                    data_segment,
                    write_tracker.remain_data_len
                );

                let part_sftp_packet_write_request = SftpPacket::Write(
                    write_tracker.req_id,
                    Write {
                        handle: opaque_handle.into_file_handle(),
                        offset: current_write_offset,
                        data: data_segment,
                    },
                );

                part_sftp_packet_write_request
            };

            self.process_known_request(&mut sink, partial_write).await?;
            debug!(
                "Finishing partial_write process. write_tracker = {:?}",
                write_tracker
            );
            if write_tracker.remain_data_len > 0 {
                self.partial_write_request_tracker = Some(write_tracker);
            } else {
                push_ok(write_tracker.req_id, &mut sink)?;
                info!("Finished multi part Write Request");
                self.partial_write_request_tracker = None; // redundant
            }
        } else {
            match SftpPacket::decode_request(&mut source) {
                Ok(request) => {
                    info!("received request: {:?}", request);
                    self.process_known_request(&mut sink, request).await?;
                }
                Err(e) => {
<<<<<<< HEAD
                    match e {
                        WireError::RanOut => {
                            warn!(
                                "RanOut for the SFTP Packet in the source buffer: {:?}",
                                e
                            );
                            // let packet_total_length = source.peak_packet_len()?;
                            let packet_type = source.peak_packet_type()?;
                            match packet_type {
                                SftpNum::SSH_FXP_WRITE => {
                                    let (
=======
                    self.partial_write_request_tracker = None;
                    error!("SFTP write thrown: {:?}", e);
                    push_general_failure(
                        write_tracker.req_id,
                        "error writing",
                        &mut sink,
                    )?;
                }
            };

            return Ok(sink.finalize());
        }

        match SftpPacket::decode_request(&mut source) {
            Ok(request) => {
                info!("received request: {:?}", request);
                self.process_known_request(&mut sink, request).await?;
            }
            Err(e) => {
                match e {
                    WireError::RanOut => {
                        warn!(
                            "RanOut for the SFTP Packet in the source buffer: {:?}",
                            e
                        );
                        // let packet_total_length = source.peak_packet_len()?;
                        let packet_type = source.peak_packet_type()?;
                        match packet_type {
                            SftpNum::SSH_FXP_WRITE => {
                                let (
>>>>>>> 511a63ca
                                    file_handle,
                                    req_id,
                                    offset,
                                    data_in_buffer,
                                    write_tracker,
                                ) = source
                                .get_packet_partial_write_content_and_tracker(
                                )?;
                                    debug!(
                                        "Packet is too long for the source buffer, will write what we have now and continue writing later"
                                    );
                                    trace!(
                                        "handle = {:?}, req_id = {:?}, offset = {:?}, data_in_buffer = {:?}, write_tracker = {:?}",
                                        file_handle, // This file_handle will be the one facilitated by the demosftpserver, this is, an obscured file handle
                                        req_id,
                                        offset,
                                        data_in_buffer,
                                        write_tracker
                                    );

                                    match self.file_server.write(
                                        &file_handle,
                                        offset,
                                        data_in_buffer.as_ref(),
                                    ) {
                                        Ok(_) => {
                                            self.partial_write_request_tracker =
                                                Some(write_tracker);
                                        }
                                        Err(e) => {
                                            error!("SFTP write thrown: {:?}", e);
                                            push_general_failure(
                                                req_id,
                                                "error writing ",
                                                &mut sink,
                                            )?;
                                        }
                                    };
                                }
                                _ => {
                                    push_general_failure(
                                        ReqId(u32::MAX),
                                        "Unsupported Request: Too long",
                                        &mut sink,
                                    )?;
                                }
                            };
                        }
                        WireError::UnknownPacket { number: _ } => {
                            warn!("Error decoding SFTP Packet:{:?}", e);
                            push_unsupported(ReqId(u32::MAX), &mut sink)?;
                        }
                        _ => {
                            error!("Error decoding SFTP Packet: {:?}", e);
                            push_unsupported(ReqId(u32::MAX), &mut sink)?;
                        }
                    }
                }
            }
        };
        Ok(sink.finalize())
    }

    async fn process_known_request(
        &mut self,
        sink: &mut SftpSink<'_>,
        request: SftpPacket<'_>,
    ) -> Result<(), WireError> {
        if !self.initialized && !matches!(request, SftpPacket::Init(_)) {
            push_general_failure(ReqId(u32::MAX), "Not Initialized", sink)?;
            error!("Request sent before init: {:?}", request);
            return Ok(());
        }
        match request {
            SftpPacket::Init(_) => {
                // TODO: Do a real check, provide the lowest version or return an error if the client cannot handle the server SFTP_VERSION
                let version =
                    SftpPacket::Version(InitVersionLowest { version: SFTP_VERSION });

                info!("Sending '{:?}'", version);

                version.encode_response(sink)?;

                self.initialized = true;
            }
            SftpPacket::PathInfo(req_id, path_info) => {
                let a_name =
                    self.file_server
                        .realpath(path_info.path.as_str().expect(
                            "Could not deref and the errors are not harmonized",
                        ))
                        .expect("Could not deref and the errors are not harmonized");

                let response = SftpPacket::Name(req_id, a_name);

                response.encode_response(sink)?;
            }
            SftpPacket::Open(req_id, open) => {
                match self.file_server.open(open.filename.as_str()?, &open.attrs) {
                    Ok(opaque_file_handle) => {
                        let response = SftpPacket::Handle(
                            req_id,
                            proto::Handle {
                                handle: opaque_file_handle.into_file_handle(),
                            },
                        );
                        response.encode_response(sink)?;
                        info!("Sending '{:?}'", response);
                    }
                    Err(status_code) => {
                        error!("Open failed: {:?}", status_code);
                        push_general_failure(req_id, "", sink)?;
                    }
                };
            }
            SftpPacket::Write(req_id, write) => {
                match self.file_server.write(
                    &T::try_from(&write.handle)?,
                    write.offset,
                    write.data.as_ref(),
                ) {
                    Ok(_) => push_ok(req_id, sink)?,
                    Err(e) => {
                        error!("SFTP write thrown: {:?}", e);
                        push_general_failure(req_id, "error writing ", sink)?
                    }
                };
            }
            SftpPacket::Close(req_id, close) => {
                match self.file_server.close(&T::try_from(&close.handle)?) {
                    Ok(_) => push_ok(req_id, sink)?,
                    Err(e) => {
                        error!("SFTP Close thrown: {:?}", e);
                        push_general_failure(req_id, "", sink)?
                    }
                }
            }
            _ => {
                push_unsupported(ReqId(0), sink)?;
            }
        };
        Ok(())
    }
}

#[inline]
fn push_ok(req_id: ReqId, sink: &mut SftpSink<'_>) -> Result<(), WireError> {
    let response = SftpPacket::Status(
        req_id,
        Status {
            code: StatusCode::SSH_FX_OK,
            message: "".into(),
            lang: "EN".into(),
        },
    );
    debug!("Pushing an OK status message: {:?}", response);
    response.encode_response(sink)?;
    Ok(())
}

#[inline]
fn push_unsupported(
    req_id: ReqId,
    sink: &mut SftpSink<'_>,
) -> Result<(), WireError> {
    let response = SftpPacket::Status(
        req_id,
        Status {
            code: StatusCode::SSH_FX_OP_UNSUPPORTED,
            message: "Not implemented".into(),
            lang: "EN".into(),
        },
    );
    debug!("Pushing a unsupported status message: {:?}", response);
    response.encode_response(sink)?;
    Ok(())
}

#[inline]
fn push_general_failure(
    req_id: ReqId,
    msg: &'static str,
    sink: &mut SftpSink<'_>,
) -> Result<(), WireError> {
    let response = SftpPacket::Status(
        req_id,
        Status {
            code: StatusCode::SSH_FX_FAILURE,
            message: msg.into(),
            lang: "EN".into(),
        },
    );
    debug!("Pushing a general failure status message: {:?}", response);
    response.encode_response(sink)?;
    Ok(())
}<|MERGE_RESOLUTION|>--- conflicted
+++ resolved
@@ -18,7 +18,7 @@
 #[derive(Debug)]
 pub struct PartialWriteRequestTracker<T: OpaqueFileHandle> {
     req_id: ReqId,
-    obscure_file_handle: T,
+    opaque_handle: T,
     remain_data_len: u32,
     remain_data_offset: u64,
 }
@@ -26,20 +26,20 @@
 impl<T: OpaqueFileHandle> PartialWriteRequestTracker<T> {
     pub fn new(
         req_id: ReqId,
-        obscure_file_handle: T,
+        opaque_handle: T,
         remain_data_len: u32,
         remain_data_offset: u64,
     ) -> WireResult<Self> {
         Ok(PartialWriteRequestTracker {
             req_id,
-            obscure_file_handle: obscure_file_handle,
+            opaque_handle: opaque_handle,
             remain_data_len,
             remain_data_offset,
         })
     }
 
     pub fn get_opaque_file_handle(&self) -> T {
-        self.obscure_file_handle.clone()
+        self.opaque_handle.clone()
     }
 }
 
@@ -122,39 +122,39 @@
                 write_tracker.remain_data_offset += data_segment_len as u64;
                 write_tracker.remain_data_len -= data_segment_len;
 
-                let obscure_file_handle = write_tracker.get_opaque_file_handle();
+                // let opaque_handle = write_tracker.get_file_handle();
                 debug!(
-                    "Processing successive chunks of a long write packet. Writing : obscure_file_handle = {:?}, write_offset = {:?}, data_segment = {:?}, data remaining = {:?}",
-                    obscure_file_handle,
+                    "Processing successive chunks of a long write packet. Writing : opaque_handle = {:?}, write_offset = {:?}, data_segment = {:?}, data remaining = {:?}",
+                    opaque_handle,
                     current_write_offset,
                     data_segment,
                     write_tracker.remain_data_len
                 );
-
-                let part_sftp_packet_write_request = SftpPacket::Write(
-                    write_tracker.req_id,
-                    Write {
-                        handle: opaque_handle.into_file_handle(),
-                        offset: current_write_offset,
-                        data: data_segment,
-                    },
-                );
-
-                part_sftp_packet_write_request
+                match self.file_server.write(
+                    &opaque_handle,
+                    current_write_offset,
+                    data_segment.as_ref(),
+                ) {
+                    Ok(_) => {
+                        if write_tracker.remain_data_len > 0 {
+                            self.partial_write_request_tracker = Some(write_tracker);
+                        } else {
+                            push_ok(write_tracker.req_id, &mut sink)?;
+                            info!("Finished multi part Write Request");
+                            self.partial_write_request_tracker = None; // redundant
+                        }
+                    }
+                    Err(e) => {
+                        self.partial_write_request_tracker = None;
+                        error!("SFTP write thrown: {:?}", e);
+                        push_general_failure(
+                            write_tracker.req_id,
+                            "error writing",
+                            &mut sink,
+                        )?;
+                    }
+                };
             };
-
-            self.process_known_request(&mut sink, partial_write).await?;
-            debug!(
-                "Finishing partial_write process. write_tracker = {:?}",
-                write_tracker
-            );
-            if write_tracker.remain_data_len > 0 {
-                self.partial_write_request_tracker = Some(write_tracker);
-            } else {
-                push_ok(write_tracker.req_id, &mut sink)?;
-                info!("Finished multi part Write Request");
-                self.partial_write_request_tracker = None; // redundant
-            }
         } else {
             match SftpPacket::decode_request(&mut source) {
                 Ok(request) => {
@@ -162,7 +162,6 @@
                     self.process_known_request(&mut sink, request).await?;
                 }
                 Err(e) => {
-<<<<<<< HEAD
                     match e {
                         WireError::RanOut => {
                             warn!(
@@ -174,38 +173,6 @@
                             match packet_type {
                                 SftpNum::SSH_FXP_WRITE => {
                                     let (
-=======
-                    self.partial_write_request_tracker = None;
-                    error!("SFTP write thrown: {:?}", e);
-                    push_general_failure(
-                        write_tracker.req_id,
-                        "error writing",
-                        &mut sink,
-                    )?;
-                }
-            };
-
-            return Ok(sink.finalize());
-        }
-
-        match SftpPacket::decode_request(&mut source) {
-            Ok(request) => {
-                info!("received request: {:?}", request);
-                self.process_known_request(&mut sink, request).await?;
-            }
-            Err(e) => {
-                match e {
-                    WireError::RanOut => {
-                        warn!(
-                            "RanOut for the SFTP Packet in the source buffer: {:?}",
-                            e
-                        );
-                        // let packet_total_length = source.peak_packet_len()?;
-                        let packet_type = source.peak_packet_type()?;
-                        match packet_type {
-                            SftpNum::SSH_FXP_WRITE => {
-                                let (
->>>>>>> 511a63ca
                                     file_handle,
                                     req_id,
                                     offset,
@@ -266,6 +233,7 @@
                 }
             }
         };
+
         Ok(sink.finalize())
     }
 
