--- conflicted
+++ resolved
@@ -617,12 +617,8 @@
                 'de: 'a
             {
                 let packet_length = u32::dec(s)?;
-<<<<<<< HEAD
-                debug!("Packet field len = {:?}. Source len = {:?}", packet_length, s.remaining());
-=======
                 trace!("Packet field len = {:?}, buffer len = {:?}", packet_length, s.remaining());
 
->>>>>>> 511a63ca
                 match Self::dec(s) {
                     Ok(sftp_packet)=> {
                         if (!sftp_packet.sftp_num().is_request()
